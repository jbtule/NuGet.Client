// Copyright (c) .NET Foundation. All rights reserved.
// Licensed under the Apache License, Version 2.0. See License.txt in the project root for license information.

using System;
using System.Collections.Generic;
using System.Diagnostics;
using System.Globalization;
using System.IO;
using System.Linq;
using System.Reflection;
using System.Text;
using System.Text.RegularExpressions;
using System.Threading.Tasks;
using System.Xml.Linq;
using Microsoft.VisualStudio.Setup.Configuration;
using NuGet.Common;
using NuGet.Configuration;
using NuGet.ProjectModel;

namespace NuGet.CommandLine
{
    public static class MsBuildUtility
    {
        internal const int MsBuildWaitTime = 2 * 60 * 1000; // 2 minutes in milliseconds

        private const string NuGetTargets = "NuGet.CommandLine.NuGet.targets";
        private static readonly XNamespace MSBuildNamespace = XNamespace.Get("http://schemas.microsoft.com/developer/msbuild/2003");

        private readonly static string[] MSBuildVersions = new string[] { "14", "12", "4" };

        public static bool IsMsBuildBasedProject(string projectFullPath)
        {
            return projectFullPath.EndsWith("proj", StringComparison.OrdinalIgnoreCase);
        }

        public static int Build(string msbuildDirectory,
                                    string args)
        {
            var msbuildPath = GetMsbuild(msbuildDirectory);

            if (!File.Exists(msbuildPath))
            {
                throw new CommandLineException(
                    string.Format(
                        CultureInfo.CurrentCulture,
                        LocalizedResourceManager.GetString(nameof(NuGetResources.MsBuildDoesNotExistAtPath)),
                        msbuildPath));
            }

            var processStartInfo = new ProcessStartInfo
            {
                UseShellExecute = false,
                FileName = msbuildPath,
                Arguments = args,
                RedirectStandardOutput = false,
                RedirectStandardError = false
            };

            using (var process = Process.Start(processStartInfo))
            {
                process.WaitForExit();

                return process.ExitCode;
            }
        }

        /// <summary>
        /// Returns the closure of project references for projects specified in <paramref name="projectPaths"/>.
        /// </summary>
        public static async Task<DependencyGraphSpec> GetProjectReferencesAsync(
            string msbuildDirectory,
            string[] projectPaths,
            int timeOut,
            IConsole console,
            bool recursive,
            string solutionDirectory,
            string restoreConfigFile,
            string[] sources,
            string packagesDirectory)
        {
            var msbuildPath = GetMsbuild(msbuildDirectory);

            if (!File.Exists(msbuildPath))
            {
                throw new CommandLineException(
                    string.Format(
                        CultureInfo.CurrentCulture,
                        LocalizedResourceManager.GetString(nameof(NuGetResources.MsBuildDoesNotExistAtPath)),
                        msbuildPath));
            }

            var nugetExePath = Assembly.GetEntryAssembly().Location;

            // Check for the non-ILMerged path
            var buildTasksPath = Path.Combine(Path.GetDirectoryName(nugetExePath), "NuGet.Build.Tasks.dll");

            if (File.Exists(buildTasksPath))
            {
                nugetExePath = buildTasksPath;
            }

            using (var inputTargetPath = new TempFile(".nugetinputs.targets"))
            using (var entryPointTargetPath = new TempFile(".nugetrestore.targets"))
            using (var resultsPath = new TempFile(".output.dg"))
            {
                // Read NuGet.targets from nuget.exe and write it to disk for msbuild.exe
                ExtractResource(NuGetTargets, entryPointTargetPath);

                // Build a .targets file of all restore inputs, this is needed to avoid going over the limit on command line arguments.
                var properties = new Dictionary<string, string>()
                {
                    { "RestoreUseCustomAfterTargets", "true" },
                    { "RestoreGraphOutputPath", resultsPath },
                    { "RestoreRecursive", recursive.ToString().ToLowerInvariant() },
                    { "RestoreProjectFilterMode", "exclusionlist" }
                };

                var inputTargetXML = GetRestoreInputFile(entryPointTargetPath, properties, projectPaths);

                inputTargetXML.Save(inputTargetPath);

                // Create msbuild parameters and include global properties that cannot be set in the input targets path
                var arguments = GetMSBuildArguments(entryPointTargetPath, inputTargetPath, nugetExePath, solutionDirectory, restoreConfigFile, sources, packagesDirectory);

                var processStartInfo = new ProcessStartInfo
                {
                    UseShellExecute = false,
                    FileName = msbuildPath,
                    Arguments = arguments,
                    RedirectStandardError = true,
                    RedirectStandardOutput = true
                };

                console.LogDebug($"{processStartInfo.FileName} {processStartInfo.Arguments}");

                using (var process = Process.Start(processStartInfo))
                {
                    var errors = new StringBuilder();
                    var output = new StringBuilder();
                    var excluded = new string[] { "msb4011", entryPointTargetPath };

                    // Read console output
                    var errorTask = ConsumeStreamReaderAsync(process.StandardError, errors, filter: null);
                    var outputTask = ConsumeStreamReaderAsync(process.StandardOutput, output, filter: (line) => IsIgnoredOutput(line, excluded));

                    // Run msbuild
                    var finished = process.WaitForExit(timeOut);

                    // Handle timeouts
                    if (!finished)
                    {
                        try
                        {
                            process.Kill();
                        }
                        catch (Exception ex)
                        {
                            throw new CommandLineException(
                                LocalizedResourceManager.GetString(nameof(NuGetResources.Error_CannotKillMsBuild)) + " : " +
                                ex.Message,
                                ex);
                        }
                    }

                    // Read all console output from msbuild.
                    await Task.WhenAll(outputTask, errorTask);

                    // By default log msbuild output so that it is only
                    // displayed under -Verbosity detailed
                    var logLevel = LogLevel.Verbose;

                    if (process.ExitCode != 0 || !finished)
                    {
                        // If a problem occurred log all msbuild output as an error 
                        // so that the user can see it.
                        // By default this runs with /v:q which means that only
                        // errors and warnings will be in the output.
                        logLevel = LogLevel.Error;
                    }

                    // MSBuild writes errors to the output stream, parsing the console output to find
                    // the errors would be error prone so here we log all output combined with any
                    // errors on the error stream (haven't seen the error stream used to date) 
                    // to give the user the complete info.
                    await console.LogAsync(logLevel, output.ToString() + errors.ToString());

                    if (!finished)
                    {
                        // MSBuild timed out
                        throw new CommandLineException(
                                LocalizedResourceManager.GetString(nameof(NuGetResources.Error_MsBuildTimedOut)));
                    }

                    await outputTask;
                    
                    if (process.ExitCode != 0)
                    {
                        // Do not continue if msbuild failed.
                        throw new ExitCodeException(1);
                    }
                }

                DependencyGraphSpec spec = null;

                if (File.Exists(resultsPath) && new FileInfo(resultsPath).Length != 0)
                {
                    spec = DependencyGraphSpec.Load(resultsPath);
                    File.Delete(resultsPath);
                }
                else
                {
                    spec = new DependencyGraphSpec();
                }

                return spec;
            }
        }

        public static string GetMSBuildArguments(
            string entryPointTargetPath,
            string inputTargetPath,
            string nugetExePath,
            string solutionDirectory,
            string restoreConfigFile,
            string[] sources,
            string packagesDirectory)
        {
            // args for MSBuild.exe
            var args = new List<string>()
            {
                EscapeQuoted(inputTargetPath),
                "/t:GenerateRestoreGraphFile",
                "/nologo",
                "/nr:false"
            };

            // Set the msbuild verbosity level if specified
            var msbuildVerbosity = Environment.GetEnvironmentVariable("NUGET_RESTORE_MSBUILD_VERBOSITY");

            if (string.IsNullOrEmpty(msbuildVerbosity))
            {
                args.Add("/v:q");
            }
            else
            {
                args.Add($"/v:{msbuildVerbosity} ");
            }

            // Override the target under ImportsAfter with the current NuGet.targets version.
            AddProperty(args, "NuGetRestoreTargets", entryPointTargetPath);

            // Set path to nuget.exe or the build task
            AddProperty(args, "RestoreTaskAssemblyFile", nugetExePath);

            // Settings
            AddRestoreSources(args, sources);
            AddPropertyIfHasValue(args, "RestoreSolutionDirectory", solutionDirectory);
            AddPropertyIfHasValue(args, "RestoreConfigFile", restoreConfigFile);
            AddPropertyIfHasValue(args, "RestorePackagesPath", packagesDirectory);

            // Add additional args to msbuild if needed
            var msbuildAdditionalArgs = Environment.GetEnvironmentVariable("NUGET_RESTORE_MSBUILD_ARGS");

            if (!string.IsNullOrEmpty(msbuildAdditionalArgs))
            {
                args.Add(msbuildAdditionalArgs);
            }

            return string.Join(" ", args);
        }

        private static void AddRestoreSources(List<string> args, string[] sources)
        {
            if (sources.Length != 0)
            {
                var isMono = RuntimeEnvironmentHelper.IsMono && !RuntimeEnvironmentHelper.IsWindows;

                var sourceBuilder = new StringBuilder();

                if (isMono)
                {
                    sourceBuilder.Append("/p:RestoreSources=\\\"");
                }
                else
                {
                    sourceBuilder.Append("/p:RestoreSources=\"");
                }

                for (var i = 0; i < sources.Length; i++)
                {
                    if (isMono)
                    {
                        sourceBuilder.Append(sources[i])
                            .Append("\\;");
                    }
                    else
                    {
                        sourceBuilder.Append(sources[i])
                            .Append(";");
                    }
                }

                if (isMono)
                {
                    sourceBuilder.Append("\\\" ");
                }
                else
                {
                    sourceBuilder.Append("\" ");
                }

                args.Add(sourceBuilder.ToString());
            }
        }

        public static XDocument GetRestoreInputFile(string restoreTargetPath, Dictionary<string, string> properties, IEnumerable<string> projectPaths)
        {
            return GenerateMSBuildFile(
                new XElement(MSBuildNamespace + "PropertyGroup", properties.Select(e => new XElement(MSBuildNamespace + e.Key, e.Value))),
                new XElement(MSBuildNamespace + "ItemGroup", projectPaths.Select(GetRestoreGraphProjectInputItem)),
                new XElement(MSBuildNamespace + "Import", new XAttribute(XName.Get("Project"), restoreTargetPath)));
        }

        public static XDocument GenerateMSBuildFile(params XElement[] elements)
        {
            return new XDocument(
                new XDeclaration("1.0", "utf-8", "no"),
                new XElement(MSBuildNamespace + "Project",
                    new XAttribute("ToolsVersion", "14.0"),
                    elements));
        }

        private static XElement GetRestoreGraphProjectInputItem(string path)
        {
            return new XElement(MSBuildNamespace + "RestoreGraphProjectInputItems", new XAttribute(XName.Get("Include"), path));
        }

        private static bool IsIgnoredOutput(string line, string[] excluded)
        {
            return excluded.All(p => line.IndexOf(p, StringComparison.OrdinalIgnoreCase) >= 0);
        }

        private static async Task ConsumeStreamReaderAsync(StreamReader reader, StringBuilder lines, Func<string, bool> filter)
        {
            await Task.Yield();

            string line;
            while ((line = await reader.ReadLineAsync()) != null)
            {
                if (filter == null ||
                    !filter(line))
                {
                    lines.AppendLine(line);
                }
            }
        }

        /// <summary>
        /// Gets the list of project files in a solution, using XBuild's solution parser.
        /// </summary>
        /// <param name="solutionFile">The solution file. </param>
        /// <returns>The list of project files (in full path) in the solution.</returns>
        public static IEnumerable<string> GetAllProjectFileNamesWithXBuild(string solutionFile)
        {
            try
            {
                var assembly = Assembly.Load(
                    "Microsoft.Build.Engine, Version=4.0.0.0, Culture=neutral, PublicKeyToken=b03f5f7f11d50a3a");
                var solutionParserType = assembly.GetType("Mono.XBuild.CommandLine.SolutionParser");
                if (solutionParserType == null)
                {
                    throw new CommandLineException(
                        LocalizedResourceManager.GetString("Error_CannotGetXBuildSolutionParser"));
                }

                var getAllProjectFileNamesMethod = solutionParserType.GetMethod(
                    "GetAllProjectFileNames",
                    new Type[] { typeof(string) });
                if (getAllProjectFileNamesMethod == null)
                {
                    throw new CommandLineException(
                        LocalizedResourceManager.GetString("Error_CannotGetGetAllProjectFileNamesMethod"));
                }

                var names = (IEnumerable<string>)getAllProjectFileNamesMethod.Invoke(
                    null, new object[] { solutionFile });
                return names;
            }
            catch (Exception ex)
            {
                var message = string.Format(
                    CultureInfo.CurrentCulture,
                    LocalizedResourceManager.GetString("Error_SolutionFileParseError"),
                    solutionFile,
                    ex.Message);

                throw new CommandLineException(message);
            }
        }

        /// <summary>
        /// Gets the list of project files in a solution, using MSBuild API.
        /// </summary>
        /// <param name="solutionFile">The solution file. </param>
        /// <param name="msbuildPath">The directory that contains msbuild.</param>
        /// <returns>The list of project files (in full path) in the solution.</returns>
        public static IEnumerable<string> GetAllProjectFileNamesWithMsBuild(
            string solutionFile,
            string msbuildPath)
        {
            try
            {
                var solution = new Solution(solutionFile, msbuildPath);
                var solutionDirectory = Path.GetDirectoryName(solutionFile);
                return solution.Projects.Where(project => !project.IsSolutionFolder)
                    .Select(project => Path.Combine(solutionDirectory, project.RelativePath));
            }
            catch (Exception ex)
            {
                var exMessage = ex.Message;
                if (ex.InnerException != null)
                    exMessage += "  " + ex.InnerException.Message;
                var message = string.Format(
                    CultureInfo.CurrentCulture,
                    LocalizedResourceManager.GetString("Error_SolutionFileParseError"),
                    solutionFile,
                    exMessage);

                throw new CommandLineException(message);
            }
        }

        public static IEnumerable<string> GetAllProjectFileNames(
            string solutionFile,
            string msbuildPath)
        {
            if (RuntimeEnvironmentHelper.IsMono && msbuildPath.Contains("xbuild"))
            {
                return GetAllProjectFileNamesWithXBuild(solutionFile);
            }

            return GetAllProjectFileNamesWithMsBuild(solutionFile, msbuildPath);
        }

        /// <summary>
        /// Returns the msbuild directory. If <paramref name="userVersion"/> is null, then the directory containing
        /// the highest installed msbuild version is returned. Otherwise, the directory containing msbuild
        /// whose version matches <paramref name="userVersion"/> is returned. If no match is found,
        /// an exception will be thrown. Note that we use Microsoft.Build types as
        /// </summary>
        /// <param name="userVersion">version string as passed by user (so may be empty)</param>
        /// <param name="console">The console used to output messages.</param>
        /// <returns>The msbuild directory.</returns>
        public static string GetMsBuildDirectory(string userVersion, IConsole console)
        {
            var currentDirectoryCache = Directory.GetCurrentDirectory();
            var msBuildDirectory = string.Empty;
            var installedToolsets = new List<MsBuildToolset>();

            // If Mono, test well known paths and bail if found
            var toolset = GetMsBuildFromMonoPaths(userVersion);
            if (toolset != null)
            {
                LogToolsetToConsole(console, toolset);
                return toolset.Path;
            }

            using (var projectCollection = LoadProjectCollection())
            {
                var installed = ((dynamic)projectCollection)?.Toolsets;
                if (installed != null)
                {
                    foreach (var item in installed)
                    {
                        installedToolsets.Add(new MsBuildToolset(version: item.ToolsVersion, path: item.ToolsPath));
                    }

                    installedToolsets = installedToolsets.ToList();
                }
            }

            // In a non-Mono environment, we have the potential for SxS installs of MSBuild 15.1+. Let's add these here.
            if (!RuntimeEnvironmentHelper.IsMono)
            {
                var installedSxsToolsets = GetInstalledSxsToolsets();
                if (installedToolsets == null)
                {
                    installedToolsets = installedSxsToolsets;
                }
                else if (installedSxsToolsets != null)
                {
                    installedToolsets.AddRange(installedSxsToolsets);
                }
            }

            if (!installedToolsets.Any())
            {
                throw new CommandLineException(
                    LocalizedResourceManager.GetString(
                        nameof(NuGetResources.Error_CannotFindMsbuild)));
            }

            msBuildDirectory = GetMsBuildDirectoryInternal(
                userVersion, console, installedToolsets.OrderByDescending(t => t), () => GetMsBuildPathInPathVar());
            Directory.SetCurrentDirectory(currentDirectoryCache);
            return msBuildDirectory;
        }

        /// <summary>
        /// This method is called by GetMsBuildDirectory(). This method is not intended to be called directly.
        /// It's marked public so that it can be called by unit tests.
        /// </summary>
        /// <param name="userVersion">version string as passed by user (so may be empty)</param>
        /// <param name="console">console for status reporting</param>
        /// <param name="installedToolsets">all msbuild toolsets discovered by caller</param>
        /// <param name="getMsBuildPathInPathVar">delegate to provide msbuild exe discovered in path environemtnb var/s
        /// (using a delegate allows for testability)</param>
        /// <returns>directory to use for msbuild exe</returns>
        public static string GetMsBuildDirectoryInternal(
            string userVersion,
            IConsole console,
            IEnumerable<MsBuildToolset> installedToolsets,
            Func<string> getMsBuildPathInPathVar)
        {
            MsBuildToolset toolset;
            if (string.IsNullOrEmpty(userVersion))
            {
                var msbuildPathInPath = getMsBuildPathInPathVar();
                toolset = GetToolsetFromPath(msbuildPathInPath, installedToolsets);
            }
            else
            {
                toolset = GetToolsetFromUserVersion(userVersion, installedToolsets);
            }

            if (toolset == null)
            {
                return null;
            }

            LogToolsetToConsole(console, toolset);
            return toolset.Path;
        }

        /// <summary>
        /// Fetch project collection type from the GAC--this will service MSBuild 14 (and any toolsets included with 14).
        /// </summary>
        /// <returns>ProjectCollection instance to use for toolset enumeration</returns>
        private static IDisposable LoadProjectCollection()
        {
            foreach (var version in MSBuildVersions)
            {
                try
                {
                    var msBuildTypesAssembly = Assembly.Load($"Microsoft.Build, Version={version}.0.0.0, Culture=neutral, PublicKeyToken=b03f5f7f11d50a3a");
                    var projectCollectionType = msBuildTypesAssembly.GetType("Microsoft.Build.Evaluation.ProjectCollection", throwOnError: true);
                    return Activator.CreateInstance(projectCollectionType) as IDisposable;
                }
                catch (Exception)
                {
                }
            }

            return null;
        }

        /// <summary>
        /// Try to find msbuild for mono from hard code path
        /// </summary>
        /// <param name="userVersion">version string as passed by user (so may be empty)</param>
        /// <returns></returns>
        public static MsBuildToolset GetMsBuildFromMonoPaths(string userVersion)
        {
            // Mono always tell user we are on unix even when user is on Mac.
            if (!RuntimeEnvironmentHelper.IsMono)
            {
                return null;
            }
            //Use mscorlib to find mono and msbuild directory
            var systemLibLocation = Path.GetDirectoryName(typeof(System.Object).Assembly.Location);
            var msbuildBasePathOnMono = Path.GetFullPath(Path.Combine(systemLibLocation,"..","msbuild"));
            //Combine msbuild version paths
            var msBuildPathOnMono14 = Path.Combine(msbuildBasePathOnMono, "14.1", "bin");
            var msBuildPathOnMono15 = Path.Combine(msbuildBasePathOnMono, "15.0", "bin");
            if (string.IsNullOrEmpty(userVersion))
            {
                return new[] {
                        new MsBuildToolset(version: "15.0", path: msBuildPathOnMono15),
                        new MsBuildToolset(version: "14.1", path: msBuildPathOnMono14)}
                    .FirstOrDefault(t => Directory.Exists(t.Path));
            }
            else
            {
                switch (userVersion)
                {
                    case "14.1": return new MsBuildToolset(version: "14.1", path: msBuildPathOnMono14);
                    case "15":
                    case "15.0": return new MsBuildToolset(version: userVersion, path: msBuildPathOnMono15);
                }
            }

            return null;
        }

        /// <summary>
        /// Gets the (first) path of MSBuild to appear in environment variable PATH.
        /// </summary>
        /// <returns>The path of MSBuild in PATH environment variable. Returns null if MSBuild location does not exist
        /// in the variable string.</returns>
        private static string GetMsBuildPathInPathVar()
        {
            var path = Environment.GetEnvironmentVariable("PATH");
            var paths = path?.Split(new char[] { ';' });
            return paths?.Select(p =>
            {
                // Strip leading/trailing quotes
                if (p.Length > 0 && p[0] == '\"')
                {
                    p = p.Substring(1);
                }
                if (p.Length > 0 && p[p.Length - 1] == '\"')
                {
                    p = p.Substring(0, p.Length - 1);
                }

                return p;
            }).FirstOrDefault(p =>
            {
                try
                {
                    return File.Exists(Path.Combine(p, "msbuild.exe"));
                }
                catch
                {
                    return false;
                }
            });
        }

        /// <summary>
        /// Gets the msbuild toolset found in/under the path passed.
        /// </summary>
        /// <param name="msBuildPath">The msbuild path as found in PATH env var. Can be null.</param>
        /// <param name="installedToolsets">List of installed toolsets,
        /// ordered by ToolsVersion, from highest to lowest.</param>
        /// <returns>The matching toolset.</returns>
        private static MsBuildToolset GetToolsetFromPath(
            string msBuildPath,
            IEnumerable<MsBuildToolset> installedToolsets)
        {
            MsBuildToolset selectedToolset;
            if (string.IsNullOrEmpty(msBuildPath))
            {
                // We have no path for a specifically requested msbuild. Use the highest installed version.
                selectedToolset = installedToolsets.FirstOrDefault();
            }
            else
            {
                // Search by path. We use a StartsWith match because a toolset's path may have an architecture specialization.
                // e.g.
                //     c:\Program Files (x86)\MSBuild\14.0\Bin
                // is specified in the path (a path which we have validated contains an msbuild.exe) and the toolset is located at
                //     c:\Program Files (x86)\MSBuild\14.0\Bin\amd64
                selectedToolset = installedToolsets.FirstOrDefault(
                    t => t.Path.StartsWith(msBuildPath, StringComparison.OrdinalIgnoreCase));

                if (selectedToolset == null)
                {
                    // No match. Fail silently. Use the highest installed version in this case
                    selectedToolset = installedToolsets.FirstOrDefault();
                }
            }

            if (selectedToolset == null)
            {
                throw new CommandLineException(
                    LocalizedResourceManager.GetString(
                            nameof(NuGetResources.Error_MSBuildNotInstalled)));
            }

            return selectedToolset;
        }

        private static MsBuildToolset GetToolsetFromUserVersion(
            string userVersion,
            IEnumerable<MsBuildToolset> installedToolsets)
        {
            // Force version string to 1 decimal place
            var userVersionString = userVersion;
            decimal parsedVersion = 0;
            if (decimal.TryParse(userVersion, out parsedVersion))
            {
                var adjustedVersion = (decimal)(((int)(parsedVersion * 10)) / 10F);
                userVersionString = adjustedVersion.ToString("F1");
            }

            // First match by string comparison
            var selectedToolset = installedToolsets.FirstOrDefault(
                t => string.Equals(userVersionString, t.Version, StringComparison.OrdinalIgnoreCase));

            if (selectedToolset != null)
            {
                return selectedToolset;
            }

            // Then match by Major & Minor version numbers. And we want an actual parsing of t.ToolsVersion,
            // without the safe fallback to 0.0 built into t.ParsedToolsVersion.
            selectedToolset = installedToolsets.FirstOrDefault(t =>
            {
                Version parsedUserVersion;
                Version parsedToolsVersion;
                if (Version.TryParse(userVersionString, out parsedUserVersion) &&
                    Version.TryParse(t.Version, out parsedToolsVersion))
                {
                    return parsedToolsVersion.Major == parsedUserVersion.Major &&
                        parsedToolsVersion.Minor == parsedUserVersion.Minor;
                }

                return false;
            });

            if (selectedToolset == null)
            {
                var message = string.Format(
                    CultureInfo.CurrentCulture,
                    LocalizedResourceManager.GetString(
                        nameof(NuGetResources.Error_CannotFindMsbuild)),
                    userVersion);

                throw new CommandLineException(message);
            }

            return selectedToolset;
        }

        private static void LogToolsetToConsole(IConsole console, MsBuildToolset toolset)
        {
            if (console == null)
            {
                return;
            }

            if (console.Verbosity == Verbosity.Detailed)
            {
                console.WriteLine(
                    LocalizedResourceManager.GetString(
                        nameof(NuGetResources.MSBuildAutoDetection_Verbose)),
                    toolset.Version,
                    toolset.Path);
            }
            else
            {
                console.WriteLine(
                    LocalizedResourceManager.GetString(
                        nameof(NuGetResources.MSBuildAutoDetection)),
                    toolset.Version,
                    toolset.Path);
            }
        }

        public static Lazy<string> GetMsBuildDirectoryFromMsBuildPath(string msbuildPath, string msbuildVersion, IConsole console)
        {
            if (msbuildPath != null)
            {
                if (msbuildVersion != null)
                {
                    console?.WriteWarning(LocalizedResourceManager.GetString(
                        nameof(NuGetResources.Warning_MsbuildPath)),
                        msbuildPath, msbuildVersion);
                }

                console?.WriteLine(LocalizedResourceManager.GetString(
                               nameof(NuGetResources.MSbuildFromPath)),
                           msbuildPath);

                if (!Directory.Exists(msbuildPath))
                {
                    var message = string.Format(
                        CultureInfo.CurrentCulture,
                        LocalizedResourceManager.GetString(
                            nameof(NuGetResources.MsbuildPathNotExist)),
                        msbuildPath);

                    throw new CommandLineException(message);
                }
                return new Lazy<string>(() => msbuildPath);
            }
            else
            {
                return new Lazy<string>(() => GetMsBuildDirectory(msbuildVersion, console));
            }
        }

        private static void AddProperty(List<string> args, string property, string value)
        {
            if (string.IsNullOrEmpty(value))
            {
                throw new ArgumentException(nameof(value));
            }

            AddPropertyIfHasValue(args, property, value);
        }

        private static void AddPropertyIfHasValue(List<string> args, string property, string value)
        {
            if (!string.IsNullOrEmpty(value))
            {
                args.Add($"/p:{property}={EscapeQuoted(value)}");
            }
        }

        private static void ExtractResource(string resourceName, string targetPath)
        {
            using (var input = typeof(MsBuildUtility).Assembly.GetManifestResourceStream(resourceName))
            {
                using (var output = File.OpenWrite(targetPath))
                {
                    input.CopyTo(output);
                }
            }
        }

        private static List<MsBuildToolset> GetInstalledSxsToolsets()
        {
            ISetupConfiguration configuration;
            try
            {
                configuration = new SetupConfiguration() as ISetupConfiguration2;
            }
            catch (Exception)
            {
                return null; // No COM class
            }

            if (configuration == null)
            {
                return null;
            }

            var enumerator = configuration.EnumInstances();
            if (enumerator == null)
            {
                return null;
            }

            var setupInstances = new List<MsBuildToolset>();
            while (true)
            {
                var fetchedInstances = new ISetupInstance[3];
                int fetched;
                enumerator.Next(fetchedInstances.Length, fetchedInstances, out fetched);
                if (fetched == 0)
                {
                    break;
                }

                // fetched will return the value 3 even if only one instance returned
                var index = 0;
                while (index < fetched)
                {
                    if (fetchedInstances[index] != null)
                    {
                        setupInstances.Add(new MsBuildToolset(fetchedInstances[index]));
                    }

                    index++;
                }
            }

            if (setupInstances.Count == 0)
            {
                return null;
            }

            return setupInstances;
        }

        /// <summary>
        /// Escapes a string so that it can be safely passed as a command line argument when starting a msbuild process.
        /// Source: http://stackoverflow.com/a/12364234
        /// </summary>
        public static string Escape(string argument)
        {
            if (argument == string.Empty)
            {
                return "\"\"";
            }

            var escaped = Regex.Replace(argument, @"(\\*)""", @"$1\$0");

            escaped = Regex.Replace(
                escaped,
                @"^(.*\s.*?)(\\*)$", @"""$1$2$2""",
                RegexOptions.Singleline);

            return escaped;
        }

        public static string EscapeQuoted(string argument)
        {
            if (argument == string.Empty)
            {
                return "\"\"";
            }
            var escaped = Regex.Replace(argument, @"(\\*)" + "\"", @"$1$1\" + "\"");
            escaped = "\"" + Regex.Replace(escaped, @"(\\+)$", @"$1$1") + "\"";
            return escaped;

        }

        private static string GetMsbuild(string msbuildDirectory)
        {
            if (RuntimeEnvironmentHelper.IsMono)
            {
                // Try to find msbuild or xbuild in $Path.
<<<<<<< HEAD
                string[] pathDirs = Environment.GetEnvironmentVariable("PATH")?.Split(new[] {Path.PathSeparator},
                    StringSplitOptions.RemoveEmptyEntries);
=======
                var pathDirs = Environment.GetEnvironmentVariable("PATH")?.Split(new[] { Path.PathSeparator }, StringSplitOptions.RemoveEmptyEntries);
>>>>>>> b090ac55

                if (pathDirs?.Length > 0)
                {
                    foreach (var exeName in new[] {"msbuild", "xbuild"})
                    {
                        var exePath = pathDirs.Select(dir => Path.Combine(dir, exeName))
                            .FirstOrDefault(File.Exists);
                        if (exePath != null)
                        {
                            return exePath;
                        }
                    }
                }

                return Path.Combine(msbuildDirectory, "xbuild.exe");
            }
            else
            {
                return Path.Combine(msbuildDirectory, "msbuild.exe");
            }
        }

        /// <summary>
        /// This class is used to create a temp file, which is deleted in Dispose().
        /// </summary>
        private class TempFile : IDisposable
        {
            private readonly string _filePath;

            /// <summary>
            /// Constructor. It creates an empty temp file under the temp directory / NuGet, with
            /// extension <paramref name="extension"/>.
            /// </summary>
            /// <param name="extension">The extension of the temp file.</param>
            public TempFile(string extension)
            {
                if (string.IsNullOrEmpty(extension))
                {
                    throw new ArgumentNullException(nameof(extension));
                }

                var tempDirectory = NuGetEnvironment.GetFolderPath(NuGetFolderPath.Temp);

                Directory.CreateDirectory(tempDirectory);

                var count = 0;
                do
                {
                    _filePath = Path.Combine(tempDirectory, Path.GetRandomFileName() + extension);

                    if (!File.Exists(_filePath))
                    {
                        try
                        {
                            // create an empty file
                            using (var filestream = File.Open(_filePath, FileMode.CreateNew))
                            {
                            }

                            // file is created successfully.
                            return;
                        }
                        catch
                        {
                            // Ignore and try again
                        }
                    }

                    count++;
                }
                while (count < 3);

                throw new InvalidOperationException(
                    LocalizedResourceManager.GetString(nameof(NuGetResources.Error_FailedToCreateRandomFileForP2P)));
            }

            public static implicit operator string(TempFile f)
            {
                return f._filePath;
            }

            public void Dispose()
            {
                try
                {
                    FileUtility.Delete(_filePath);
                }
                catch
                {
                    // Ignore failures
                }
            }
        }
    }
}<|MERGE_RESOLUTION|>--- conflicted
+++ resolved
@@ -913,12 +913,8 @@
             if (RuntimeEnvironmentHelper.IsMono)
             {
                 // Try to find msbuild or xbuild in $Path.
-<<<<<<< HEAD
-                string[] pathDirs = Environment.GetEnvironmentVariable("PATH")?.Split(new[] {Path.PathSeparator},
-                    StringSplitOptions.RemoveEmptyEntries);
-=======
+
                 var pathDirs = Environment.GetEnvironmentVariable("PATH")?.Split(new[] { Path.PathSeparator }, StringSplitOptions.RemoveEmptyEntries);
->>>>>>> b090ac55
 
                 if (pathDirs?.Length > 0)
                 {
